--- conflicted
+++ resolved
@@ -8,14 +8,8 @@
   "dependencies": {
     "phoenix": "file:../../../deps/phoenix",
     "phoenix_html": "file:../../../deps/phoenix_html",
-<<<<<<< HEAD
-    "vue": "^2.5.3",
-    "vue-router": "^3.0.1",
-    "vuikit": "^0.6.3"
-=======
     "react": "^16.2.0",
     "react-dom": "^16.2.0"
->>>>>>> 94f4b8ad
   },
   "devDependencies": {
     "babel-brunch": "6.1.1",
