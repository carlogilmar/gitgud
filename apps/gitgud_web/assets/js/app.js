--- conflicted
+++ resolved
@@ -1,39 +1,5 @@
 import "phoenix_html"
 
-<<<<<<< HEAD
-import VueRouter from 'vue-router'
-import Vuikit from 'vuikit'
-
-import User from './components/user.vue'
-import Repo from './components/repo.vue'
-import Browser from './components/browser.vue'
-
-Vue.use(Vuikit)
-
-const router = new VueRouter({
-  routes: [
-    { path: '/:username',
-      name: 'user',
-      component: User,
-      props: true,
-    },
-    { path: '/:username/:repoPath',
-      name: 'repo',
-      component: Repo,
-      props: true,
-      children: [
-        { path: 'tree/:repoSpec/:treePath*',
-          name: 'browser',
-          component: Browser,
-          props: true
-        }
-      ],
-    }
-  ],
-  mode: 'history',
-  saveScrollPosition: true
-})
-=======
 import React from "react"
 import ReactDOM from "react-dom"
 
@@ -52,7 +18,6 @@
     console.log(event.target.options[event.target.selectedIndex].text)
   }
 }
->>>>>>> 94f4b8ad
 
 document.addEventListener("DOMContentLoaded", e => {
   const elements = document.querySelectorAll("[data-react-class]")
