defmodule GitGud.Web.Router do
  @moduledoc false
  use GitGud.Web, :router

  pipeline :browser do
    plug :accepts, ["html"]
    plug :fetch_session
    plug :fetch_flash
    plug AuthenticationPlug
    plug :protect_from_forgery
    plug :put_secure_browser_headers
  end

  pipeline :api do
    plug :accepts, ["json"]
  end

<<<<<<< HEAD
  # api + token authentication
  scope "/api", GitGud.Web do
    pipe_through :api

    # token generation
    post "/token",                          AuthenticationController, :create, as: :user_token

    scope "/users/:username" do
      scope "/repos" do

        # repositories
        resources "/",                      RepositoryController, param: "repo_path", except: [:new, :edit]

        scope "/:repo_path" do

          # branches
          get    "/branches",               RepositoryController, :branch_list
          post   "/branches",               RepositoryController, :create_branch
          get    "/branches/:branch_name",  RepositoryController, :branch
          put    "/branches/:branch_name",  RepositoryController, :update_branch
          delete "/branches/:branch_name",  RepositoryController, :delete_branch

          # tags
          get    "/tags",                   RepositoryController, :tag_list
          post   "/tags",                   RepositoryController, :create_tag
          get    "/tags/:tag_name",         RepositoryController, :tag
          put    "/tags/:tag_name",         RepositoryController, :update_tag
          delete "/tags/:tag_name",         RepositoryController, :delete_tag

          # commits
          get    "/revwalk/:spec",          RepositoryController, :revwalk
          get    "/commits/:spec",          RepositoryController, :commit

          # trees
          get    "/tree/:spec/*tree_path",  RepositoryController, :browse_tree
          get    "/blob/:spec/*blob_path",  RepositoryController, :download_blob
        end
=======

  scope "/", GitGud.Web do
    pipe_through :browser

    get "/login", AuthenticationController, :new
    post "/login", AuthenticationController, :create
    get "/logout", AuthenticationController, :delete

    scope "/:username" do
      get "/", UserProfileController, :show

      scope "/:repo_name" do
        get "/", RepositoryController, :show
        get "/tree/:spec/*path", RepositoryController, :tree
        get "/blob/:spec/*path", RepositoryController, :blob
>>>>>>> 94f4b8ad
      end
    end
  end

<<<<<<< HEAD
  # git smart-http + basic auth
  scope "/:user/:repo", GitGud.Web do
    get "/info/refs",                       GitBackendController, :info_refs
    get "/HEAD",                            GitBackendController, :head
    post "/git-upload-pack",                GitBackendController, :upload_pack
    post "/git-receive-pack",               GitBackendController, :receive_pack
  end

  scope "/", GitGud.Web do
    pipe_through :browser

    # single page application
    get "/*page",                           PageController, :index
  end
=======
  scope "/:username/:repo_name", GitGud.Web do
    get "/info/refs", GitBackendController, :info_refs
    get "/HEAD", GitBackendController, :head
    post "/git-upload-pack", GitBackendController, :upload_pack
    post "/git-receive-pack", GitBackendController, :receive_pack
  end

  forward "/graphiql", Absinthe.Plug.GraphiQL, schema: GitGud.GraphQL.Schema
>>>>>>> 94f4b8ad
end<|MERGE_RESOLUTION|>--- conflicted
+++ resolved
@@ -15,45 +15,6 @@
     plug :accepts, ["json"]
   end
 
-<<<<<<< HEAD
-  # api + token authentication
-  scope "/api", GitGud.Web do
-    pipe_through :api
-
-    # token generation
-    post "/token",                          AuthenticationController, :create, as: :user_token
-
-    scope "/users/:username" do
-      scope "/repos" do
-
-        # repositories
-        resources "/",                      RepositoryController, param: "repo_path", except: [:new, :edit]
-
-        scope "/:repo_path" do
-
-          # branches
-          get    "/branches",               RepositoryController, :branch_list
-          post   "/branches",               RepositoryController, :create_branch
-          get    "/branches/:branch_name",  RepositoryController, :branch
-          put    "/branches/:branch_name",  RepositoryController, :update_branch
-          delete "/branches/:branch_name",  RepositoryController, :delete_branch
-
-          # tags
-          get    "/tags",                   RepositoryController, :tag_list
-          post   "/tags",                   RepositoryController, :create_tag
-          get    "/tags/:tag_name",         RepositoryController, :tag
-          put    "/tags/:tag_name",         RepositoryController, :update_tag
-          delete "/tags/:tag_name",         RepositoryController, :delete_tag
-
-          # commits
-          get    "/revwalk/:spec",          RepositoryController, :revwalk
-          get    "/commits/:spec",          RepositoryController, :commit
-
-          # trees
-          get    "/tree/:spec/*tree_path",  RepositoryController, :browse_tree
-          get    "/blob/:spec/*blob_path",  RepositoryController, :download_blob
-        end
-=======
 
   scope "/", GitGud.Web do
     pipe_through :browser
@@ -69,27 +30,10 @@
         get "/", RepositoryController, :show
         get "/tree/:spec/*path", RepositoryController, :tree
         get "/blob/:spec/*path", RepositoryController, :blob
->>>>>>> 94f4b8ad
       end
     end
   end
 
-<<<<<<< HEAD
-  # git smart-http + basic auth
-  scope "/:user/:repo", GitGud.Web do
-    get "/info/refs",                       GitBackendController, :info_refs
-    get "/HEAD",                            GitBackendController, :head
-    post "/git-upload-pack",                GitBackendController, :upload_pack
-    post "/git-receive-pack",               GitBackendController, :receive_pack
-  end
-
-  scope "/", GitGud.Web do
-    pipe_through :browser
-
-    # single page application
-    get "/*page",                           PageController, :index
-  end
-=======
   scope "/:username/:repo_name", GitGud.Web do
     get "/info/refs", GitBackendController, :info_refs
     get "/HEAD", GitBackendController, :head
@@ -98,5 +42,4 @@
   end
 
   forward "/graphiql", Absinthe.Plug.GraphiQL, schema: GitGud.GraphQL.Schema
->>>>>>> 94f4b8ad
 end